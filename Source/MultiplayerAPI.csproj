<?xml version="1.0" encoding="utf-8"?>
<Project Sdk="Microsoft.NET.Sdk">
  <PropertyGroup>
    <PackageId>RimWorld.MultiplayerAPI</PackageId>
    <PackageVersion>0.5</PackageVersion>
    <Authors>notfood</Authors>
    <PackageIconUrl>https://i.imgur.com/amy7QJE.png</PackageIconUrl>
    <Owners>notfood</Owners>
    <PackageProjectUrl>https://github.com/rwmt/MultiplayerAPI</PackageProjectUrl>
    <PackageReleaseNotes>https://github.com/rwmt/MultiplayerAPI/wiki/</PackageReleaseNotes>
    <PackageLicenseUrl>https://github.com/rwmt/MultiplayerAPI/blob/master/LICENSE</PackageLicenseUrl>
    <Summary>Multiplayer API for RimWorld</Summary>
    <PackageTags>rimworld mod</PackageTags>
    <Title>RimWorld-MultiplayerAPI</Title>
    <Description>Multiplayer API for RimWorld</Description>
    <PackOnBuild>true</PackOnBuild>
    <LangVersion>10</LangVersion>
  </PropertyGroup>

  <PropertyGroup>
    <TargetFramework>net472</TargetFramework>
    <GenerateAssemblyInfo>false</GenerateAssemblyInfo>
    <AssemblyName>0MultiplayerAPI</AssemblyName>
    <OutputPath>..\Assemblies\</OutputPath>
    <AppendTargetFrameworkToOutputPath>false</AppendTargetFrameworkToOutputPath>
    <AppendRuntimeIdentifierToOutputPath>false</AppendRuntimeIdentifierToOutputPath>
    <DebugType>None</DebugType>
    <ReleaseVersion>0.5</ReleaseVersion>
<<<<<<< HEAD
=======
    <LangVersion>10</LangVersion>
>>>>>>> cdf75bea
  </PropertyGroup>

  <ItemGroup>
    <PackageReference Include="Krafs.Rimworld.Ref" Version="1.4.3641" />
  </ItemGroup>

  <ItemGroup>
    <Reference Include="System" />
  </ItemGroup>

</Project><|MERGE_RESOLUTION|>--- conflicted
+++ resolved
@@ -14,7 +14,6 @@
     <Title>RimWorld-MultiplayerAPI</Title>
     <Description>Multiplayer API for RimWorld</Description>
     <PackOnBuild>true</PackOnBuild>
-    <LangVersion>10</LangVersion>
   </PropertyGroup>
 
   <PropertyGroup>
@@ -26,10 +25,7 @@
     <AppendRuntimeIdentifierToOutputPath>false</AppendRuntimeIdentifierToOutputPath>
     <DebugType>None</DebugType>
     <ReleaseVersion>0.5</ReleaseVersion>
-<<<<<<< HEAD
-=======
     <LangVersion>10</LangVersion>
->>>>>>> cdf75bea
   </PropertyGroup>
 
   <ItemGroup>
