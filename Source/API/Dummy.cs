﻿using System;
using System.Collections.Generic;
using System.Reflection;
<<<<<<< HEAD
using HarmonyLib;
=======
using Verse;
>>>>>>> f4c0de91

namespace Multiplayer.API
{
    /// <summary>
    /// An exception that is thrown if you try to use the API without avaiable host.
    /// </summary>
    public class UninitializedAPI : Exception
    {
    }

    class Dummy : IAPI
    {
        public bool IsHosting => false;

        public bool IsInMultiplayer => false;

        public string PlayerName => null;

        public bool IsExecutingSyncCommand => false;

        public bool IsExecutingSyncCommandIssuedBySelf => false;

        public bool CanUseDevMode => false;

        public IThingFilterAPI ThingFilters => null;

        public void WatchBegin()
        {
            throw new UninitializedAPI();
        }

        public void Watch(Type targetType, string fieldName, object target = null, object index = null)
        {
            throw new UninitializedAPI();
        }

        public void Watch(object target, string fieldName, object index = null)
        {
            throw new UninitializedAPI();
        }

        public void Watch(string memberPath, object target = null, object index = null)
        {
            throw new UninitializedAPI();
        }

        public void WatchEnd()
        {
            throw new UninitializedAPI();
        }

        public void RegisterAll(Assembly assembly)
        {
            throw new UninitializedAPI();
        }

        public ISyncField RegisterSyncField(Type targetType, string memberPath)
        {
            throw new UninitializedAPI();
        }

        public ISyncField RegisterSyncField(FieldInfo field)
        {
            throw new UninitializedAPI();
        }

        public ISyncMethod RegisterSyncMethod(Type type, string methodOrPropertyName, SyncType[] argTypes = null)
        {
            throw new UninitializedAPI();
        }

        public ISyncMethod RegisterSyncMethod(MethodInfo method, SyncType[] argTypes)
        {
            throw new UninitializedAPI();
        }

        public ISyncMethod RegisterSyncMethodLambda(Type parentType, string parentMethod, int lambdaOrdinal, Type[] parentArgs = null, MethodType parentMethodType = MethodType.Normal)
        {
            throw new UninitializedAPI();
        }

        public ISyncMethod RegisterSyncMethodLambdaInGetter(Type parentType, string parentMethod, int lambdaOrdinal)
        {
            throw new UninitializedAPI();
        }

        public ISyncDelegate RegisterSyncDelegate(Type inType, string nestedType, string methodName, string[] fields, Type[] args = null)
        {
            throw new UninitializedAPI();
        }

        public ISyncDelegate RegisterSyncDelegate(Type type, string nestedType, string method)
        {
            throw new UninitializedAPI();
        }

        public ISyncDelegate RegisterSyncDelegateLambda(Type parentType, string parentMethod, int lambdaOrdinal, Type[] parentArgs = null, MethodType parentMethodType = MethodType.Normal)
        {
            throw new UninitializedAPI();
        }

        public ISyncDelegate RegisterSyncDelegateLambdaInGetter(Type parentType, string parentMethod, int lambdaOrdinal)
        {
            throw new UninitializedAPI();
        }

        public ISyncDelegate RegisterSyncDelegateLocalFunc(Type parentType, string parentMethod, string localFuncName, Type[] parentArgs = null)
        {
            throw new UninitializedAPI();
        }

        public void RegisterSyncWorker<T>(SyncWorkerDelegate<T> syncWorkerDelegate, Type targetType = null, bool isImplicit = false, bool shouldConstruct = false)
        {
            throw new UninitializedAPI();
        }

        public void RegisterDialogNodeTree(Type type, string methodOrPropertyName, SyncType[] argTypes = null)
        {
            throw new UninitializedAPI();
        }

        public void RegisterDialogNodeTree(MethodInfo method)
        {
            throw new UninitializedAPI();
        }

        public void RegisterPauseLock(PauseLockDelegate pauseLock)
        {
            throw new UninitializedAPI();
        }

<<<<<<< HEAD
        public void RegisterDefaultLetterChoice(MethodInfo method, Type letterType = null)
=======
        public Thing GetThingById(int id)
        {
            throw new UninitializedAPI();
        }

        public bool TryGetThingById(int id, out Thing value)
        {
            throw new UninitializedAPI();
        }

        public IReadOnlyList<IPlayerInfo> GetPlayers()
        {
            throw new UninitializedAPI();
        }

        public IPlayerInfo GetPlayerById(int id)
>>>>>>> f4c0de91
        {
            throw new UninitializedAPI();
        }
    }
}<|MERGE_RESOLUTION|>--- conflicted
+++ resolved
@@ -1,11 +1,7 @@
 ﻿using System;
 using System.Collections.Generic;
 using System.Reflection;
-<<<<<<< HEAD
-using HarmonyLib;
-=======
 using Verse;
->>>>>>> f4c0de91
 
 namespace Multiplayer.API
 {
@@ -137,9 +133,6 @@
             throw new UninitializedAPI();
         }
 
-<<<<<<< HEAD
-        public void RegisterDefaultLetterChoice(MethodInfo method, Type letterType = null)
-=======
         public Thing GetThingById(int id)
         {
             throw new UninitializedAPI();
@@ -156,7 +149,11 @@
         }
 
         public IPlayerInfo GetPlayerById(int id)
->>>>>>> f4c0de91
+        {
+            throw new UninitializedAPI();
+        }
+
+        public void RegisterDefaultLetterChoice(MethodInfo method, Type letterType = null)
         {
             throw new UninitializedAPI();
         }
