--- conflicted
+++ resolved
@@ -23,11 +23,9 @@
 
         public bool IsExecutingSyncCommandIssuedBySelf => false;
 
-<<<<<<< HEAD
         public bool CanUseDevMode => false;
-=======
+
         public IThingFilterAPI ThingFilters => null;
->>>>>>> c75b8e90
 
         public void WatchBegin()
         {
