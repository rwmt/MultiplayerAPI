--- conflicted
+++ resolved
@@ -1,7 +1,6 @@
 ﻿using System;
 using System.Collections.Generic;
 using System.Reflection;
-using HarmonyLib;
 using Verse;
 
 namespace Multiplayer.API
@@ -600,8 +599,6 @@
         bool IsExecutingSyncCommandIssuedBySelf { get; }
         bool CanUseDevMode { get; }
 
-        IThingFilterAPI ThingFilters { get; }
-
         void WatchBegin();
         void Watch(Type targetType, string fieldName, object target = null, object index = null);
         void Watch(object target, string fieldName, object index = null);
@@ -631,10 +628,8 @@
         void RegisterDialogNodeTree(MethodInfo method);
 
         void RegisterPauseLock(PauseLockDelegate pauseLock);
-<<<<<<< HEAD
         
         void RegisterDefaultLetterChoice(MethodInfo method, Type letterType = null);
-=======
 
         Thing GetThingById(int id);
         bool TryGetThingById(int id, out Thing value);
@@ -679,38 +674,5 @@
         /// List of all the things the player has selected
         /// </summary>
         IReadOnlyList<Thing> SelectedThings { get; }
->>>>>>> f4c0de91
-    }
-
-    /// <summary>
-    /// Delegate for checking for any active <see cref="ThingFilterContext"/>
-    /// </summary>
-    /// <returns>Returns any active <see cref="ThingFilterContext"/></returns>
-    public delegate ThingFilterContext GetThingFilter();
-
-    public interface IThingFilterAPI
-    {
-        /// <summary>
-        /// Registers a <see cref="ThingFilterContext"/> which should have its methods synced for syncing changes in <see cref="ThingFilter"/>
-        /// </summary>
-        /// <param name="type">The type of <see cref="ThingFilterContext"/></param>
-        void RegisterThingFilterTarget(Type type);
-        /// <summary>
-        /// Registers a <see cref="ThingFilterContext"/> which should have its methods synced for syncing changes in <see cref="ThingFilter"/>
-        /// </summary>
-        /// <typeparam name="T">The type of <see cref="ThingFilterContext"/></typeparam>
-        void RegisterThingFilterTarget<T>() where T : ThingFilterContext;
-
-        /// <summary>
-        /// Registers a listener for returning any active <see cref="ThingFilterContext"/>
-        /// </summary>
-        /// <param name="context">Listener that will return any active <see cref="ThingFilterContext"/></param>
-        void RegisterThingFilterListener(GetThingFilter context);
-    }
-
-    /// <summary>
-    /// Syncs a type with all its declared fields. Object synced like that will be created without calling the constructor, and all fields will be filled (if they can be synced).
-    /// </summary>
-    /// <remarks>Originally intended to be used in MP only, but was moved here as <see cref="ThingFilterContext"/> needed it.</remarks>
-    public interface ISyncSimple { }
+    }
 }